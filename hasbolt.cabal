--- conflicted
+++ resolved
@@ -52,13 +52,8 @@
                      , containers >= 0.5.7.1 && < 0.7
                      , binary >= 0.8.3.0 && < 1.0
                      , data-binary-ieee754 >= 0.4.4 && < 0.5
-<<<<<<< HEAD
                      , mtl >= 2.2.0 && < 2.3
-                     , network >= 2.6.3.1 && < 3.1
-=======
-                     , transformers >= 0.5.2.0 && < 0.6
                      , network >= 2.6.3.1 && < 3.2
->>>>>>> 6cc7df18
                      , connection >= 0.2.8 && < 0.4
                      , data-default >= 0.7.1.1 && < 0.8
   if impl(ghc < 8.6)
